--- conflicted
+++ resolved
@@ -19,13 +19,10 @@
         public DbSet<Group> Groups { get; set; } = null!;
         public DbSet<GroupMember> GroupMembers { get; set; } = null!;
         public DbSet<GroupMessage> GroupMessages { get; set; } = null!;
-<<<<<<< HEAD
+        public DbSet<GroupFund> GroupFunds { get; set; }
         public DbSet<Post> Posts { get; set; } = null!;
         public DbSet<PostLike> PostLikes { get; set; } = null!;
         public DbSet<PostComment> PostComments { get; set; } = null!;
-=======
-        public DbSet<GroupFund> GroupFunds { get; set; }
->>>>>>> 4ee30747
         protected override void OnModelCreating(ModelBuilder modelBuilder)
         {
             base.OnModelCreating(modelBuilder);
@@ -163,7 +160,13 @@
                 .WithMany(u => u.GroupMessagesSent)
                 .HasForeignKey(gm => gm.SenderId);
 
-<<<<<<< HEAD
+            // GroupFund relationships
+            modelBuilder.Entity<GroupFund>()
+                .HasOne(gf => gf.Group)
+                .WithMany(g => g.Funds)
+                .HasForeignKey(gf => gf.GroupID)
+                .OnDelete(DeleteBehavior.Cascade);
+
             // Post relationships
             modelBuilder.Entity<Post>()
                 .HasOne(p => p.Author)
@@ -210,14 +213,6 @@
                 .WithMany()
                 .HasForeignKey(pc => pc.AuthorId)
                 .OnDelete(DeleteBehavior.Restrict);
-=======
-            // GroupFund relationships
-            modelBuilder.Entity<GroupFund>()
-                .HasOne(gf => gf.Group)
-                .WithMany(g => g.Funds)
-                .HasForeignKey(gf => gf.GroupID)
-                .OnDelete(DeleteBehavior.Cascade);
->>>>>>> 4ee30747
         }
     }
 }