﻿using API.Models.DTOs;
using API.Models.Entities;
using AutoMapper;

namespace API.Helpers
{
    public class ApplicationMapper:Profile
    {
        public ApplicationMapper()
        {
            CreateMap<SignUpDTO, ApplicationUser>()
                .ForMember(dest => dest.UserName, opt => opt.MapFrom(src => src.Email))
                .ForMember(dest => dest.Email, opt => opt.MapFrom(src => src.Email))
                .ForMember(dest => dest.FirstName, opt => opt.MapFrom(src => src.FirstName))
                .ForMember(dest => dest.LastName, opt => opt.MapFrom(src => src.LastName))
                .ForMember(dest => dest.PasswordHash, opt => opt.Ignore())
                .ForMember(dest => dest.SecurityStamp, opt => opt.Ignore())
                .ForMember(dest => dest.ConcurrencyStamp, opt => opt.Ignore())
                .ForMember(dest => dest.Id, opt => opt.Ignore())
                .ForMember(dest => dest.Wallets, opt => opt.Ignore())
                .ForMember(dest => dest.RefreshTokens, opt => opt.Ignore());


            // Category Mappings
            CreateMap<CategoryDTO, Category>()
               .ForMember(dest => dest.Name, opt => opt.MapFrom(src => src.Name))
               .ForMember(dest => dest.CreatedAt, opt => opt.MapFrom(src => src.CreatedAt))
               .ForMember(dest => dest.CategoryID, opt => opt.MapFrom(src => src.CategoryID))
               .ForMember(dest => dest.UserId, opt => opt.Ignore())
               .ForMember(dest => dest.User, opt => opt.Ignore())
               .ForMember(dest => dest.Transactions, opt => opt.Ignore());

            CreateMap<Category, CategoryDTO>()
               .ForMember(dest => dest.Name, opt => opt.MapFrom(src => src.Name))
               .ForMember(dest => dest.CreatedAt, opt => opt.MapFrom(src => src.CreatedAt))
               .ForMember(dest => dest.CategoryID, opt => opt.MapFrom(src => src.CategoryID));

            CreateMap<CreateCategoryDTO, Category>()
                .ForMember(dest => dest.Name, opt => opt.MapFrom(src => src.Name))
                .ForMember(dest => dest.CreatedAt, opt => opt.Ignore())
                .ForMember(dest => dest.CategoryID, opt => opt.Ignore())
                .ForMember(dest => dest.UserId, opt => opt.Ignore())
                .ForMember(dest => dest.User, opt => opt.Ignore())
                .ForMember(dest => dest.Transactions, opt => opt.Ignore());

            CreateMap<UpdateCategoryDTO, Category>()
                .ForMember(dest => dest.CategoryID, opt => opt.MapFrom(src => src.CategoryID))
                .ForMember(dest => dest.Name, opt => opt.MapFrom(src => src.Name))
                .ForMember(dest => dest.CreatedAt, opt => opt.Ignore())
                .ForMember(dest => dest.Transactions, opt => opt.Ignore());

            CreateMap<DeleteCategoryByIdDTO, Category>()
                .ForMember(dest => dest.CategoryID, opt => opt.MapFrom(src => src.CategoryID))
                .ForMember(dest => dest.Name, opt => opt.Ignore())
                .ForMember(dest => dest.CreatedAt, opt => opt.Ignore())
                .ForMember(dest => dest.Transactions, opt => opt.Ignore());

            CreateMap<GetCategoryByIdDTO, Category>()
               .ForMember(dest => dest.CategoryID, opt => opt.MapFrom(src => src.CategoryID))
               .ForMember(dest => dest.Name, opt => opt.Ignore())
               .ForMember(dest => dest.CreatedAt, opt => opt.Ignore())
               .ForMember(dest => dest.Transactions, opt => opt.Ignore());

            // Transaction Mappings
            CreateMap<TransactionDTO, Transaction>()
                .ForMember(dest => dest.TransactionID, opt => opt.MapFrom(src => src.TransactionID))
                .ForMember(dest => dest.CategoryID, opt => opt.MapFrom(src => src.CategoryID))
                .ForMember(dest => dest.Amount, opt => opt.MapFrom(src => src.Amount))
                .ForMember(dest => dest.Description, opt => opt.MapFrom(src => src.Description))
                .ForMember(dest => dest.TransactionDate, opt => opt.MapFrom(src => src.TransactionDate))
                .ForMember(dest => dest.WalletID, opt => opt.MapFrom(src => src.WalletID))
                .ForMember(dest => dest.Type, opt => opt.MapFrom(src => src.Type))
                .ForMember(dest => dest.Category, opt => opt.Ignore())
                .ForMember(dest => dest.Wallet, opt => opt.Ignore());

            CreateMap<Transaction, TransactionDTO>()
               .ForMember(dest => dest.TransactionID, opt => opt.MapFrom(src => src.TransactionID))
               .ForMember(dest => dest.CategoryID, opt => opt.MapFrom(src => src.CategoryID))
               .ForMember(dest => dest.Amount, opt => opt.MapFrom(src => src.Amount))
               .ForMember(dest => dest.Description, opt => opt.MapFrom(src => src.Description))
               .ForMember(dest => dest.TransactionDate, opt => opt.MapFrom(src => src.TransactionDate))
               .ForMember(dest => dest.WalletID, opt => opt.MapFrom(src => src.WalletID))
               .ForMember(dest => dest.Type, opt => opt.MapFrom(src => src.Type));

            CreateMap<CreateTransactionDTO, Transaction>()
                .ForMember(dest => dest.TransactionID, opt => opt.Ignore())
                .ForMember(dest => dest.CategoryID, opt => opt.MapFrom(src => src.CategoryID))
                .ForMember(dest => dest.Amount, opt => opt.MapFrom(src => src.Amount))
                .ForMember(dest => dest.Description, opt => opt.MapFrom(src => src.Description))
                .ForMember(dest => dest.TransactionDate, opt => opt.MapFrom(src => src.TransactionDate))
                .ForMember(dest => dest.WalletID, opt => opt.MapFrom(src => src.WalletID))
                .ForMember(dest => dest.Type, opt => opt.MapFrom(src => src.Type))
                .ForMember(dest => dest.Category, opt => opt.Ignore())
                .ForMember(dest => dest.Wallet, opt => opt.Ignore());

            CreateMap<UpdateTransactionDTO, Transaction>()
                .ForMember(dest => dest.TransactionID, opt => opt.MapFrom(src => src.TransactionID))
                .ForMember(dest => dest.CategoryID, opt => opt.MapFrom(src => src.CategoryID))
                .ForMember(dest => dest.Amount, opt => opt.MapFrom(src => src.Amount))
                .ForMember(dest => dest.Description, opt => opt.MapFrom(src => src.Description))
                .ForMember(dest => dest.TransactionDate, opt => opt.MapFrom(src => src.TransactionDate))
                .ForMember(dest => dest.WalletID, opt => opt.MapFrom(src => src.WalletID))
                .ForMember(dest => dest.Type, opt => opt.MapFrom(src => src.Type))
                .ForMember(dest => dest.Category, opt => opt.Ignore())
                .ForMember(dest => dest.Wallet, opt => opt.Ignore());


            // Wallet Mappings
            CreateMap<WalletDTO, Wallet>()
                .ForMember(dest => dest.WalletID, opt => opt.MapFrom(src => src.WalletID))
                .ForMember(dest => dest.WalletName, opt => opt.MapFrom(src => src.WalletName))
                .ForMember(dest => dest.Balance, opt => opt.MapFrom(src => src.Balance))
                .ForMember(dest => dest.UserId, opt => opt.Ignore()) // Add this
                .ForMember(dest => dest.User, opt => opt.Ignore())   // Add this
                .ForMember(dest => dest.Transactions, opt => opt.Ignore());

            CreateMap<Wallet, WalletDTO>()
               .ForMember(dest => dest.WalletID, opt => opt.MapFrom(src => src.WalletID))
               .ForMember(dest => dest.WalletName, opt => opt.MapFrom(src => src.WalletName))
               .ForMember(dest => dest.Balance, opt => opt.MapFrom(src => src.Balance));

            CreateMap<CreateWalletDTO, Wallet>()
                .ForMember(dest => dest.WalletID, opt => opt.Ignore())
                .ForMember(dest => dest.WalletName, opt => opt.MapFrom(src => src.WalletName))
                .ForMember(dest => dest.Balance, opt => opt.MapFrom(src => src.Balance))
                .ForMember(dest => dest.UserId, opt => opt.Ignore()) // We'll set this in controller/repository
                .ForMember(dest => dest.User, opt => opt.Ignore())
                .ForMember(dest => dest.Transactions, opt => opt.Ignore());

            CreateMap<UpdateWalletDTO, Wallet>()
                .ForMember(dest => dest.WalletID, opt => opt.MapFrom(src => src.WalletID))
                .ForMember(dest => dest.WalletName, opt => opt.MapFrom(src => src.WalletName))
                .ForMember(dest => dest.Balance, opt => opt.MapFrom(src => src.Balance))
                .ForMember(dest => dest.UserId, opt => opt.Ignore()) // Don't change owner when updating
                .ForMember(dest => dest.User, opt => opt.Ignore())
                .ForMember(dest => dest.Transactions, opt => opt.Ignore());

            CreateMap<Transaction, TransactionDetailDTO>()
               .ForMember(dest => dest.TransactionID, opt => opt.MapFrom(src => src.TransactionID))
               .ForMember(dest => dest.TransactionDate, opt => opt.MapFrom(src => src.TransactionDate))
               .ForMember(dest => dest.Date, opt => opt.MapFrom(src => src.TransactionDate.Date))
               .ForMember(dest => dest.Time, opt => opt.MapFrom(src => src.TransactionDate.ToString("HH:mm:ss")))
               .ForMember(dest => dest.DayOfWeek, opt => opt.MapFrom(src => src.TransactionDate.DayOfWeek.ToString()))
               .ForMember(dest => dest.Month, opt => opt.MapFrom(src => src.TransactionDate.ToString("MMMM")))
               .ForMember(dest => dest.Amount, opt => opt.MapFrom(src => src.Amount))
               .ForMember(dest => dest.Type, opt => opt.MapFrom(src => src.Type))
               .ForMember(dest => dest.Category, opt => opt.MapFrom(src => src.Category.Name))
               .ForMember(dest => dest.CategoryID, opt => opt.MapFrom(src => src.Category.CategoryID))
               .ForMember(dest => dest.Description, opt => opt.MapFrom(src => src.Description))
               .ForMember(dest => dest.WalletID, opt => opt.MapFrom(src => src.WalletID))
               .ForMember(dest => dest.WalletName, opt => opt.MapFrom(src => src.Wallet.WalletName));

            // Message Mappings
            CreateMap<Message, MessageDTO>()
                .ForMember(dest => dest.MessageID, opt => opt.MapFrom(src => src.MessageID))
                .ForMember(dest => dest.SenderId, opt => opt.MapFrom(src => src.SenderId))
                .ForMember(dest => dest.ReceiverId, opt => opt.MapFrom(src => src.ReceiverId))
                .ForMember(dest => dest.Content, opt => opt.MapFrom(src => src.Content))
                .ForMember(dest => dest.SentAt, opt => opt.MapFrom(src => src.SentAt))
                .ForMember(dest => dest.SenderName, opt => opt.MapFrom(src => $"{src.Sender.FirstName} {src.Sender.LastName}"))
                .ForMember(dest => dest.ReceiverName, opt => opt.MapFrom(src => $"{src.Receiver.FirstName} {src.Receiver.LastName}"));

            CreateMap<SendMessageDto, Message>()
                .ForMember(dest => dest.MessageID, opt => opt.Ignore())
                .ForMember(dest => dest.SenderId, opt => opt.Ignore())
                .ForMember(dest => dest.ReceiverId, opt => opt.MapFrom(src => src.ReceiverId))
                .ForMember(dest => dest.Content, opt => opt.MapFrom(src => src.Content))
                .ForMember(dest => dest.SentAt, opt => opt.Ignore())
                .ForMember(dest => dest.Sender, opt => opt.Ignore())
                .ForMember(dest => dest.Receiver, opt => opt.Ignore());

            CreateMap<UserFriend, FriendDTO>()
                .ForMember(dest => dest.UserId, opt => opt.MapFrom((src, _, _, context) =>
                    context.Items.ContainsKey("CurrentUserId") &&
                    (string)context.Items["CurrentUserId"] == src.UserId ? src.FriendId : src.UserId))
                .ForMember(dest => dest.Username, opt => opt.MapFrom((src, _, _, context) =>
                    context.Items.ContainsKey("CurrentUserId") &&
                    (string)context.Items["CurrentUserId"] == src.UserId ? src.Friend.UserName : src.User.UserName))
                .ForMember(dest => dest.DisplayName, opt => opt.MapFrom((src, _, _, context) => {
                    if (context.Items.ContainsKey("CurrentUserId") && (string)context.Items["CurrentUserId"] == src.UserId)
                        return $"{src.Friend.FirstName} {src.Friend.LastName}";
                    return $"{src.User.FirstName} {src.User.LastName}";
                }))
                .ForMember(dest => dest.IsOnline, opt => opt.Ignore()) // Set by SignalR/service
                .ForMember(dest => dest.LastActive, opt => opt.Ignore()) // Set by service if needed
                .ForMember(dest => dest.IsPendingRequest, opt => opt.MapFrom(src => !src.IsAccepted));

            CreateMap<UserFriend, FriendRequestDTO>()
                .ForMember(dest => dest.UserId, opt => opt.MapFrom(src => src.UserId))
                .ForMember(dest => dest.Username, opt => opt.MapFrom(src => src.User.UserName))
                .ForMember(dest => dest.DisplayName, opt => opt.MapFrom(src => $"{src.User.FirstName} {src.User.LastName}"))
                .ForMember(dest => dest.RequestedAt, opt => opt.MapFrom(src => src.RequestedAt));

            CreateMap<AddFriendDTO, UserFriend>()
                .ForMember(dest => dest.FriendId, opt => opt.MapFrom(src => src.FriendId))
                .ForMember(dest => dest.UserId, opt => opt.Ignore())
                .ForMember(dest => dest.IsAccepted, opt => opt.MapFrom(_ => false))
                .ForMember(dest => dest.RequestedAt, opt => opt.MapFrom(_ => DateTime.UtcNow))
                .ForMember(dest => dest.AcceptedAt, opt => opt.Ignore())
                .ForMember(dest => dest.User, opt => opt.Ignore())
                .ForMember(dest => dest.Friend, opt => opt.Ignore());
            CreateMap<Group, GroupDTO>()
            .ForMember(dest => dest.GroupId, opt => opt.MapFrom(src => src.GroupId))
            .ForMember(dest => dest.Name, opt => opt.MapFrom(src => src.Name))
            .ForMember(dest => dest.Description, opt => opt.MapFrom(src => src.Description))
            .ForMember(dest => dest.ImageUrl, opt => opt.MapFrom(src => src.ImageUrl))
            .ForMember(dest => dest.CreatedAt, opt => opt.MapFrom(src => src.CreatedAt))
            .ForMember(dest => dest.CreatorId, opt => opt.MapFrom(src => src.CreatorId))
            .ForMember(dest => dest.CreatorName, opt => opt.Ignore()) // Set manually after mapping
            .ForMember(dest => dest.MemberCount, opt => opt.Ignore()) // Calculate after mapping
            .ForMember(dest => dest.Role, opt => opt.Ignore());

            CreateMap<CreateGroupDTO, Group>()
                .ForMember(dest => dest.GroupId, opt => opt.Ignore())
                .ForMember(dest => dest.Name, opt => opt.MapFrom(src => src.Name))
                .ForMember(dest => dest.Description, opt => opt.MapFrom(src => src.Description))
                .ForMember(dest => dest.ImageUrl, opt => opt.Ignore())
                .ForMember(dest => dest.CreatedAt, opt => opt.Ignore())
                .ForMember(dest => dest.CreatorId, opt => opt.Ignore())
                .ForMember(dest => dest.Creator, opt => opt.Ignore())
                .ForMember(dest => dest.Members, opt => opt.Ignore())
                .ForMember(dest => dest.Messages, opt => opt.Ignore());

            // GroupMember mappings
            CreateMap<GroupMember, GroupMemberDTO>()
                .ForMember(dest => dest.UserId, opt => opt.MapFrom(src => src.UserId))
                .ForMember(dest => dest.DisplayName, opt => opt.Ignore()) // Set manually after mapping
                .ForMember(dest => dest.AvatarUrl, opt => opt.Ignore())   // Set manually after mapping
                .ForMember(dest => dest.JoinedAt, opt => opt.MapFrom(src => src.JoinedAt));

            // GroupMessage mappings
            CreateMap<GroupMessage, GroupMessageDTO>()
                .ForMember(dest => dest.MessageId, opt => opt.MapFrom(src => src.MessageId))
                .ForMember(dest => dest.GroupId, opt => opt.MapFrom(src => src.GroupId))
                .ForMember(dest => dest.SenderId, opt => opt.MapFrom(src => src.SenderId))
                .ForMember(dest => dest.SenderName, opt => opt.Ignore()) // Set manually after mapping
                .ForMember(dest => dest.SenderAvatarUrl, opt => opt.Ignore()) // Set manually after mapping
                .ForMember(dest => dest.Content, opt => opt.MapFrom(src => src.Content))
                .ForMember(dest => dest.SentAt, opt => opt.MapFrom(src => src.SentAt));

            CreateMap<SendGroupMessageDTO, GroupMessage>()
                .ForMember(dest => dest.MessageId, opt => opt.Ignore())
                .ForMember(dest => dest.GroupId, opt => opt.MapFrom(src => src.GroupId))
                .ForMember(dest => dest.SenderId, opt => opt.Ignore())    // Set manually after mapping
                .ForMember(dest => dest.Sender, opt => opt.Ignore())      // Loaded separately
                .ForMember(dest => dest.Content, opt => opt.MapFrom(src => src.Content))
                .ForMember(dest => dest.SentAt, opt => opt.Ignore())      // Set to current time
                .ForMember(dest => dest.Group, opt => opt.Ignore());      // Loaded separately
<<<<<<< HEAD
       
        // Simple self-mappings for DTOs that are created directly in the repository
=======

            // GroupFund mappings
            CreateMap<CreateGroupFundDTO, GroupFund>()
                .ForMember(dest => dest.GroupFundID, opt => opt.Ignore())
                .ForMember(dest => dest.GroupID, opt => opt.MapFrom(src => src.GroupID))
                .ForMember(dest => dest.Description, opt => opt.MapFrom(src => src.Description))
                .ForMember(dest => dest.TotalFundsIn, opt => opt.MapFrom(_ => 0))
                .ForMember(dest => dest.TotalFundsOut, opt => opt.MapFrom(_ => 0))
                .ForMember(dest => dest.Balance, opt => opt.MapFrom(_ => 0))
                .ForMember(dest => dest.CreatedAt, opt => opt.MapFrom(_ => DateTime.UtcNow))
                .ForMember(dest => dest.UpdatedAt, opt => opt.MapFrom(_ => DateTime.UtcNow))
                .ForMember(dest => dest.Transactions, opt => opt.Ignore());
            

            // Simple self-mappings for DTOs that are created directly in the repository
>>>>>>> 4ee30747
            CreateMap<CategoryBreakdownDTO, CategoryBreakdownDTO>();
            CreateMap<CashFlowSummaryDTO, CashFlowSummaryDTO>();
            CreateMap<DailySummaryDTO, DailySummaryDTO>();
            CreateMap<AggregateStatisticsDTO, AggregateStatisticsDTO>();
            CreateMap<UpcomingBillDTO, UpcomingBillDTO>();
            CreateMap<ReportInfoDTO, ReportInfoDTO>();
            CreateMap<ReportInfoDTO, ReportInfoDTO>();

            // WeeklySummaryDTO Mapping
            CreateMap<WeeklySummaryDTO, WeeklySummaryDTO>();

            // MonthlySummaryDTO Mapping
            CreateMap<MonthlySummaryDTO, MonthlySummaryDTO>();

            // YearlySummaryDTO Mapping
            CreateMap<YearlySummaryDTO, YearlySummaryDTO>();

            CreateMap<FriendDTO, FriendDTO>();
            CreateMap<FriendRequestDTO, FriendRequestDTO>();
            CreateMap<AvatarDTO, AvatarDTO>();

            // Add these mappings to your existing CreateMappings method
            CreateMap<Post, PostDTO>()
                .ForMember(dest => dest.AuthorName, opt => opt.MapFrom(src =>
                    $"{src.Author.FirstName} {src.Author.LastName}".Trim()))
                .ForMember(dest => dest.AuthorAvatarUrl, opt => opt.MapFrom(src => src.Author.AvatarUrl))
                .ForMember(dest => dest.LikesCount, opt => opt.MapFrom(src => src.Likes.Count))
                .ForMember(dest => dest.CommentsCount, opt => opt.MapFrom(src => src.Comments.Count));

            CreateMap<PostComment, PostCommentDTO>()
                .ForMember(dest => dest.AuthorName, opt => opt.MapFrom(src =>
                    $"{src.Author.FirstName} {src.Author.LastName}".Trim()))
                .ForMember(dest => dest.AuthorAvatarUrl, opt => opt.MapFrom(src => src.Author.AvatarUrl));

            CreateMap<PostLike, PostLikeDTO>()
                .ForMember(dest => dest.UserName, opt => opt.MapFrom(src =>
                    $"{src.User.FirstName} {src.User.LastName}".Trim()));

        }

    }
}
<|MERGE_RESOLUTION|>--- conflicted
+++ resolved
@@ -246,10 +246,6 @@
                 .ForMember(dest => dest.Content, opt => opt.MapFrom(src => src.Content))
                 .ForMember(dest => dest.SentAt, opt => opt.Ignore())      // Set to current time
                 .ForMember(dest => dest.Group, opt => opt.Ignore());      // Loaded separately
-<<<<<<< HEAD
-       
-        // Simple self-mappings for DTOs that are created directly in the repository
-=======
 
             // GroupFund mappings
             CreateMap<CreateGroupFundDTO, GroupFund>()
@@ -265,7 +261,9 @@
             
 
             // Simple self-mappings for DTOs that are created directly in the repository
->>>>>>> 4ee30747
+            CreateMap<CategoryBreakdownDTO, CategoryBreakdownDTO>();
+       
+        // Simple self-mappings for DTOs that are created directly in the repository
             CreateMap<CategoryBreakdownDTO, CategoryBreakdownDTO>();
             CreateMap<CashFlowSummaryDTO, CashFlowSummaryDTO>();
             CreateMap<DailySummaryDTO, DailySummaryDTO>();
