using API.Data;
using API.Helpers;
using API.Models.DTOs;
using API.Models.Entities;
using API.Repositories;
using AutoMapper;
using Microsoft.EntityFrameworkCore;
using Microsoft.Extensions.Logging;
using NUnit.Framework;
using System;
using System.Collections.Generic;
using System.Linq;
using System.Threading.Tasks;

namespace API.Test
{
    [TestFixture]
    public class WalletRepositoryTests
    {
        private ApplicationDbContext context;
        private IMapper mapper;
        private ILogger<WalletRepository> logger;
        private IWalletRepository walletRepository;

        [SetUp]
        public void Setup()
        {
            var options = new DbContextOptionsBuilder<ApplicationDbContext>()
                .UseInMemoryDatabase(databaseName: Guid.NewGuid().ToString())
                .Options;
            context = new ApplicationDbContext(options);

            var config = new MapperConfiguration(cfg =>
            {
                cfg.AddProfile<ApplicationMapper>();
            });
            mapper = config.CreateMapper();

            var loggerFactory = LoggerFactory.Create(builder =>
            {
                builder.AddConsole();
                builder.SetMinimumLevel(LogLevel.Information);
            });
            logger = loggerFactory.CreateLogger<WalletRepository>();

            walletRepository = new WalletRepository(context, mapper, logger);
        }

        [TearDown]
        public void TearDown()
        {
            context?.Dispose();
        }

        [Test]
        public async Task CreateWalletAsync_ShouldCreateWallet()
        {
            // Arrange
            var createWalletDTO = new CreateWalletDTO
            {
                WalletName = "Test Wallet",
                Balance = 1000
            };
            var user = new ApplicationUser
            {
                UserName = "testuser",
                Email = "testuser@example.com"
            };
            var wallet = new Wallet
            {
                WalletID = Guid.NewGuid(),
                WalletName = createWalletDTO.WalletName,
                Balance = createWalletDTO.Balance
            };
<<<<<<< HEAD
            var walletDTO = new WalletDTO
            {
                WalletID = wallet.WalletID,
                WalletName = wallet.WalletName,
                Balance = wallet.Balance
            };
=======
>>>>>>> aa9573ac

            context.Users.Add(user);
            await context.SaveChangesAsync();

            // Act
            var result = await walletRepository.CreateWalletAsync(createWalletDTO);

            // Assert
            var createdWallet = await context.Wallets.FindAsync(result.WalletID);
            Assert.Multiple(() =>
            {
                Assert.That(createdWallet, Is.Not.Null, "Wallet should exist in the database");
                Assert.That(createdWallet?.UserID, Is.EqualTo(createWalletDTO.UserID), "UserID should match");
                Assert.That(createdWallet?.WalletName, Is.EqualTo(createWalletDTO.WalletName), "WalletName should match");
                Assert.That(createdWallet?.Balance, Is.EqualTo(createWalletDTO.Balance), "Balance should match");
            });
        }

        [Test]
        public async Task UpdateWalletAsync_ShouldUpdateWallet()
        {
            // Arrange
            var updateWalletDTO = new UpdateWalletDTO
            {
                WalletID = Guid.NewGuid(),
                WalletName = "Updated Wallet",
                Balance = 2000
            };
            var user = new ApplicationUser
            {
                UserName = "testuser",
                Email = "testuser@example.com"
            };
            var wallet = new Wallet
            {
                WalletID = updateWalletDTO.WalletID,
                WalletName = "Old Wallet",
                Balance = 1000
            };
<<<<<<< HEAD
            var walletDTO = new WalletDTO
            {
                WalletID = updateWalletDTO.WalletID,
                WalletName = updateWalletDTO.WalletName,
                Balance = updateWalletDTO.Balance
            };
=======
>>>>>>> aa9573ac

            context.Users.Add(user);
            context.Wallets.Add(wallet);
            await context.SaveChangesAsync();

            // Act
            var result = await walletRepository.UpdateWalletAsync(updateWalletDTO);

            // Assert
            var updatedWallet = await context.Wallets.FindAsync(result?.WalletID);
            Assert.Multiple(() =>
            {
                Assert.That(updatedWallet, Is.Not.Null, "Wallet should exist in the database");
                Assert.That(updatedWallet?.UserID, Is.EqualTo(updateWalletDTO.UserID), "UserID should match");
                Assert.That(updatedWallet?.WalletName, Is.EqualTo(updateWalletDTO.WalletName), "WalletName should match");
                Assert.That(updatedWallet?.Balance, Is.EqualTo(updateWalletDTO.Balance), "Balance should match");
            });
        }

        [Test]
        public async Task DeleteWalletByIdAsync_ShouldDeleteWallet()
        {
            // Arrange
            var walletId = Guid.NewGuid();
            var user = new ApplicationUser
            {
                Id = Guid.NewGuid().ToString(),
                UserName = "testuser",
                Email = "testuser@example.com"
            };
            var wallet = new Wallet
            {
                WalletID = walletId,
                WalletName = "Test Wallet",
                Balance = 1000
            };

            context.Users.Add(user);
            context.Wallets.Add(wallet);
            await context.SaveChangesAsync();

            // Act
            var result = await walletRepository.DeleteWalletByIdAsync(walletId);

            // Assert
            var deletedWallet = await context.Wallets.FindAsync(result);
            Assert.That(deletedWallet, Is.Null, "Deleted WalletID should not be found");
        }

        [Test]
        public async Task GetAllWalletsAsync_ShouldReturnAllWallets()
        {
            // Arrange
            var user1 = new ApplicationUser
            {
                Id = Guid.NewGuid().ToString(),
                UserName = "testuser1",
                Email = "testuser1@example.com"
            };
            var user2 = new ApplicationUser
            {
                Id = Guid.NewGuid().ToString(),
                UserName = "testuser2",
                Email = "testuser2@example.com"
            };
            var wallets = new List<Wallet>
            {
                new Wallet { WalletID = Guid.NewGuid(), WalletName = "Wallet 1", Balance = 1000 },
                new Wallet { WalletID = Guid.NewGuid(), WalletName = "Wallet 2", Balance = 2000 }
            };
<<<<<<< HEAD
            var walletDTOs = new List<WalletDTO>
            {
                new WalletDTO { WalletID = wallets[0].WalletID, WalletName = "Wallet 1", Balance = 1000 },
                new WalletDTO { WalletID = wallets[1].WalletID, WalletName = "Wallet 2", Balance = 2000 }
            };
=======
>>>>>>> aa9573ac

            context.Users.AddRange(user1, user2);
            context.Wallets.AddRange(wallets);
            await context.SaveChangesAsync();

            // Act
            var result = await walletRepository.GetAllWalletsAsync();

            // Assert
            Assert.Multiple(() =>
            {
                Assert.That(result, Is.Not.Null, "Result should not be null");
                Assert.That(result.Count(), Is.EqualTo(2), "Result count should be 2");

                var resultList = result.ToList();
                Assert.That(resultList[0].UserID, Is.EqualTo(wallets[0].UserID), "First wallet UserID should match");
                Assert.That(resultList[0].WalletName, Is.EqualTo(wallets[0].WalletName), "First wallet WalletName should match");
                Assert.That(resultList[0].Balance, Is.EqualTo(wallets[0].Balance), "First wallet Balance should match");

                Assert.That(resultList[1].UserID, Is.EqualTo(wallets[1].UserID), "Second wallet UserID should match");
                Assert.That(resultList[1].WalletName, Is.EqualTo(wallets[1].WalletName), "Second wallet WalletName should match");
                Assert.That(resultList[1].Balance, Is.EqualTo(wallets[1].Balance), "Second wallet Balance should match");
            });
        }

        [Test]
        public async Task GetWalletByIdAsync_ShouldReturnWallet()
        {
            // Arrange
            var walletId = Guid.NewGuid();
            var user = new ApplicationUser
            {
                Id = Guid.NewGuid().ToString(),
                UserName = "testuser",
                Email = "testuser@example.com"
            };
            var wallet = new Wallet
            {
                WalletID = walletId,
                WalletName = "Test Wallet",
                Balance = 1000
            };
<<<<<<< HEAD
            var walletDTO = new WalletDTO
            {
                WalletID = walletId,
                WalletName = wallet.WalletName,
                Balance = wallet.Balance
            };
=======
>>>>>>> aa9573ac

            context.Users.Add(user);
            context.Wallets.Add(wallet);
            await context.SaveChangesAsync();

            // Act
            var result = await walletRepository.GetWalletByIdAsync(walletId);

            // Assert
            Assert.Multiple(() =>
            {
                Assert.That(result, Is.Not.Null, "Wallet should exist in the database");
                Assert.That(result?.UserID, Is.EqualTo(wallet.UserID), "UserID should match");
                Assert.That(result?.WalletName, Is.EqualTo(wallet.WalletName), "WalletName should match");
                Assert.That(result?.Balance, Is.EqualTo(wallet.Balance), "Balance should match");
            });
        }
    }
}<|MERGE_RESOLUTION|>--- conflicted
+++ resolved
@@ -72,15 +72,6 @@
                 WalletName = createWalletDTO.WalletName,
                 Balance = createWalletDTO.Balance
             };
-<<<<<<< HEAD
-            var walletDTO = new WalletDTO
-            {
-                WalletID = wallet.WalletID,
-                WalletName = wallet.WalletName,
-                Balance = wallet.Balance
-            };
-=======
->>>>>>> aa9573ac
 
             context.Users.Add(user);
             await context.SaveChangesAsync();
@@ -93,7 +84,6 @@
             Assert.Multiple(() =>
             {
                 Assert.That(createdWallet, Is.Not.Null, "Wallet should exist in the database");
-                Assert.That(createdWallet?.UserID, Is.EqualTo(createWalletDTO.UserID), "UserID should match");
                 Assert.That(createdWallet?.WalletName, Is.EqualTo(createWalletDTO.WalletName), "WalletName should match");
                 Assert.That(createdWallet?.Balance, Is.EqualTo(createWalletDTO.Balance), "Balance should match");
             });
@@ -120,15 +110,6 @@
                 WalletName = "Old Wallet",
                 Balance = 1000
             };
-<<<<<<< HEAD
-            var walletDTO = new WalletDTO
-            {
-                WalletID = updateWalletDTO.WalletID,
-                WalletName = updateWalletDTO.WalletName,
-                Balance = updateWalletDTO.Balance
-            };
-=======
->>>>>>> aa9573ac
 
             context.Users.Add(user);
             context.Wallets.Add(wallet);
@@ -142,7 +123,6 @@
             Assert.Multiple(() =>
             {
                 Assert.That(updatedWallet, Is.Not.Null, "Wallet should exist in the database");
-                Assert.That(updatedWallet?.UserID, Is.EqualTo(updateWalletDTO.UserID), "UserID should match");
                 Assert.That(updatedWallet?.WalletName, Is.EqualTo(updateWalletDTO.WalletName), "WalletName should match");
                 Assert.That(updatedWallet?.Balance, Is.EqualTo(updateWalletDTO.Balance), "Balance should match");
             });
@@ -199,14 +179,6 @@
                 new Wallet { WalletID = Guid.NewGuid(), WalletName = "Wallet 1", Balance = 1000 },
                 new Wallet { WalletID = Guid.NewGuid(), WalletName = "Wallet 2", Balance = 2000 }
             };
-<<<<<<< HEAD
-            var walletDTOs = new List<WalletDTO>
-            {
-                new WalletDTO { WalletID = wallets[0].WalletID, WalletName = "Wallet 1", Balance = 1000 },
-                new WalletDTO { WalletID = wallets[1].WalletID, WalletName = "Wallet 2", Balance = 2000 }
-            };
-=======
->>>>>>> aa9573ac
 
             context.Users.AddRange(user1, user2);
             context.Wallets.AddRange(wallets);
@@ -222,11 +194,9 @@
                 Assert.That(result.Count(), Is.EqualTo(2), "Result count should be 2");
 
                 var resultList = result.ToList();
-                Assert.That(resultList[0].UserID, Is.EqualTo(wallets[0].UserID), "First wallet UserID should match");
                 Assert.That(resultList[0].WalletName, Is.EqualTo(wallets[0].WalletName), "First wallet WalletName should match");
                 Assert.That(resultList[0].Balance, Is.EqualTo(wallets[0].Balance), "First wallet Balance should match");
 
-                Assert.That(resultList[1].UserID, Is.EqualTo(wallets[1].UserID), "Second wallet UserID should match");
                 Assert.That(resultList[1].WalletName, Is.EqualTo(wallets[1].WalletName), "Second wallet WalletName should match");
                 Assert.That(resultList[1].Balance, Is.EqualTo(wallets[1].Balance), "Second wallet Balance should match");
             });
@@ -249,15 +219,6 @@
                 WalletName = "Test Wallet",
                 Balance = 1000
             };
-<<<<<<< HEAD
-            var walletDTO = new WalletDTO
-            {
-                WalletID = walletId,
-                WalletName = wallet.WalletName,
-                Balance = wallet.Balance
-            };
-=======
->>>>>>> aa9573ac
 
             context.Users.Add(user);
             context.Wallets.Add(wallet);
@@ -270,7 +231,6 @@
             Assert.Multiple(() =>
             {
                 Assert.That(result, Is.Not.Null, "Wallet should exist in the database");
-                Assert.That(result?.UserID, Is.EqualTo(wallet.UserID), "UserID should match");
                 Assert.That(result?.WalletName, Is.EqualTo(wallet.WalletName), "WalletName should match");
                 Assert.That(result?.Balance, Is.EqualTo(wallet.Balance), "Balance should match");
             });
