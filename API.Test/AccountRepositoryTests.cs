﻿using API.Data;
using API.Models.Entities;
using API.Repositories;
using Microsoft.AspNetCore.Identity.EntityFrameworkCore;
using Microsoft.AspNetCore.Identity;
using Microsoft.EntityFrameworkCore;
using Microsoft.Extensions.Configuration;
using Microsoft.Extensions.Logging.Abstractions;
using Microsoft.Extensions.Logging;
using System;
using System.Collections.Generic;
using System.Linq;
using System.Text;
using System.Threading.Tasks;
using API.Models.DTOs;
using System.IdentityModel.Tokens.Jwt;
using Microsoft.IdentityModel.Tokens;
using System.Security.Claims;
using API.Helpers;
using AutoMapper;
using Moq;
using Microsoft.Extensions.Options;
<<<<<<< HEAD
using API.Services;
using Microsoft.AspNetCore.Authentication;
using Microsoft.AspNetCore.Http;
=======
using Microsoft.Extensions.DependencyInjection;
>>>>>>> 14434715
namespace API.Test
{
    [TestFixture]
    public class AccountRepositoryTests
    {
        private ApplicationDbContext context;
        private UserManager<ApplicationUser> userManager;
        private SignInManager<ApplicationUser> signInManager;
        private RoleManager<IdentityRole> roleManager;
        private IConfiguration configuration;
        private ILogger<AccountRepository> logger;
        private IAccountRepository accountRepository;
        private Mock<IMapper> mapperMock;
        private Mock<ITokenService> tokenService;
        [SetUp]
        public void Setup()
        {
            var options = new DbContextOptionsBuilder<ApplicationDbContext>()
                .UseInMemoryDatabase(databaseName: Guid.NewGuid().ToString())
                .Options;
            context = new ApplicationDbContext(options);

            userManager = GetUserManager(context);
            roleManager = GetRoleManager(context);
            signInManager = GetSignInManager(context);

            var inMemorySettings = new Dictionary<string, string?>
            {
                {"AppSettings:BaseUrl", "http://localhost:5000"},
                {"JWT:Secret", "8jK9pL2mN7vQ5rX8tY0uW3zA6cD9fG2hJ5kM8nP1qS4tV7wY0zB3eH6iL9oR2uT5vX8yA1dF4gJ7mN0pQ3sU6wZ9"},
                {"JWT:ValidIssuer", "http://localhost:5000"},
                {"JWT:ValidAudience", "http://localhost:5000"}
            };
            configuration = new ConfigurationBuilder()
                .AddInMemoryCollection(inMemorySettings)
                .Build();

            logger = NullLogger<AccountRepository>.Instance;
            mapperMock = new Mock<IMapper>();
            mapperMock.Setup(m => m.Map<ApplicationUser>(It.IsAny<SignUpDTO>()))
                .Returns((SignUpDTO dto) => new ApplicationUser
                {
                    FirstName = dto.FirstName,
                    LastName = dto.LastName,
                    Email = dto.Email,
                    UserName = dto.Email
                });

            tokenService = new Mock<ITokenService>();
            tokenService.Setup(ts => ts.GenerateTokensAsync(It.IsAny<ApplicationUser>()))
                .ReturnsAsync(new AuthenticationResult
                {
                    Token = "test-access-token",
                    Success = true
                });
            tokenService.Setup(ts => ts.RefreshTokenAsync(It.IsAny<string>()))
               .ReturnsAsync((string token) => {
                   if (token == "invalidToken")
                   {
                       return new AuthenticationResult
                       {
                           Errors = new[] { "Invalid Token" },
                           Success = false
                       };
                   }

                   return new AuthenticationResult
                   {
                       Token = "new-test-access-token",
                       Success = true
                   };
               });

            accountRepository = new AccountRepository(
                userManager,
                signInManager,
                configuration,
                roleManager,
                logger,
                context,
                mapperMock.Object,
                tokenService.Object
            );
        }

        

        [TearDown]
        public void TearDown()
        {
            userManager?.Dispose();
            roleManager?.Dispose();
            context?.Dispose();
        }

        [Test]
        public async Task ClearDatabaseAsync_RemovesAllUsersAndRoles()
        {
            var user = new ApplicationUser { Email = "test@example.com", UserName = "test@example.com" };
            await userManager.CreateAsync(user, "Password123!");
            await roleManager.CreateAsync(new IdentityRole("Customer"));

            Assert.IsNotEmpty(await userManager.Users.ToListAsync());
            Assert.IsNotEmpty(await roleManager.Roles.ToListAsync());

            await accountRepository.ClearDatabaseAsync();

            Assert.IsEmpty(await userManager.Users.ToListAsync());
            Assert.IsEmpty(await roleManager.Roles.ToListAsync());
        }
        [Test]
        public async Task RefreshTokenAsync_InvalidToken_ReturnsError()
        {
            // Arrange - Set up a test with an invalid token
            var refreshTokenDTO = new RefreshTokenDTO
            {
                ExpiredToken = "invalidToken"
            };

            // Act
            var result = await accountRepository.RefreshTokenAsync(refreshTokenDTO);

<<<<<<< HEAD
            // Assert
            Assert.Multiple(() =>
            {
                Assert.That(result.Success, Is.False, "Should not succeed with invalid token");
                Assert.That(result.Errors, Is.Not.Null.And.Not.Empty, "Should have error messages");
                Assert.That(result.Errors.First(), Is.EqualTo("Invalid Token"), "Error message should match");
            });

            // Verify - Ensure token service was called with the right parameter
            tokenService.Verify(ts => ts.RefreshTokenAsync("invalidToken"), Times.Once);

=======
            Assert.Multiple(() =>
            {
                Assert.That(result.Errors, Is.Not.Null.And.Not.Empty, "Errors should not be null or empty");
                Assert.That(result.Errors.First(), Is.EqualTo("Invalid Token"));
            });
>>>>>>> 14434715
        }
        [Test]
        public async Task RefreshTokenAsync_ValidToken_ReturnsNewToken()
        {
            // Arrange - Set up a test with a valid token
            var validToken = "validToken";
            var refreshTokenDTO = new RefreshTokenDTO
            {
                ExpiredToken = validToken
            };

            // Act
            var result = await accountRepository.RefreshTokenAsync(refreshTokenDTO);

            // Assert
            Assert.Multiple(() =>
            {
                Assert.That(result.Success, Is.True, "Should succeed with valid token");
                Assert.That(result.Token, Is.EqualTo("new-test-access-token"), "Access token should match");
                Assert.That(result.Errors, Is.Null.Or.Empty, "Should not have errors");
            });

            // Verify - Ensure token service was called with the right parameter
            tokenService.Verify(ts => ts.RefreshTokenAsync(validToken), Times.Once);


        }
        [Test]
        public async Task SignUpAsync_ValidData_ReturnsSuccessResult()
        {
            // Arrange
            var signUpDto = new SignUpDTO
            {
                FirstName = "John",
                LastName = "Doe",
                Email = "john.doe@example.com",
                Password = "Password123!",
                ConfirmPassword = "Password123!"
            };

            // Act
            var result = await accountRepository.SignUpAsync(signUpDto);

            // Assert
            Assert.Multiple(() =>
            {
                Assert.That(result.Succeeded, Is.True, "User registration should succeed");

                var user = userManager.FindByEmailAsync(signUpDto.Email).Result;
                Assert.That(user, Is.Not.Null, "User should exist in the database");
                // Update the assertion to handle the possibility of null values
                Assert.That(user?.FirstName, Is.EqualTo(signUpDto.FirstName), "FirstName should match");
                Assert.That(user?.LastName, Is.EqualTo(signUpDto.LastName), "LastName should match");
                Assert.That(user?.Email, Is.EqualTo(signUpDto.Email), "Email should match");

                if (user != null)
                {
                    var roles = userManager.GetRolesAsync(user).Result;
                    Assert.That(roles, Contains.Item(AppRole.Customer), "User should have Customer role");
                }
            });
        }

        [Test]
        public async Task SignUpAsync_InvalidPassword_ReturnsFailed()
        {
            // Arrange
            var signUpDto = new SignUpDTO
            {
                FirstName = "John",
                LastName = "Doe",
                Email = "john.doe@example.com",
                Password = "weak", // Too weak password
                ConfirmPassword = "weak"
            };

            // Act
            var result = await accountRepository.SignUpAsync(signUpDto);

            Assert.Multiple(() =>
            {
                Assert.That(result.Succeeded, Is.False, "Registration should fail with weak password");
                Assert.That(result.Errors, Is.Not.Empty, "Should contain error messages");

                Assert.That(result.Errors.Any(e =>
                    e.Code.Contains("Password", StringComparison.OrdinalIgnoreCase)),
                    Is.True, "Should contain password-related error");

                var user = userManager.FindByEmailAsync(signUpDto.Email).Result;
                Assert.That(user, Is.Null, "User should not exist in the database");
            });
        }

        [Test]
        public async Task SignUpAsync_DuplicateEmail_ReturnsFailed()
        {
            // Arrange - Create a user first
            var existingUser = new ApplicationUser
            {
                Email = "existing@example.com",
                UserName = "existing@example.com",
                FirstName = "Existing",
                LastName = "User"
            };
            await userManager.CreateAsync(existingUser, "Password123!");

            // Arrange - Try to register with the same email
            var signUpDto = new SignUpDTO
            {
                FirstName = "Another",
                LastName = "User",
                Email = "existing@example.com", // Same email as existing user
                Password = "Password123!",
                ConfirmPassword = "Password123!"
            };

            // Act
            var result = await accountRepository.SignUpAsync(signUpDto);

            // Assert
            Assert.Multiple(() =>
            {
                Assert.That(result.Succeeded, Is.False, "Registration should fail with duplicate email");
                Assert.That(result.Errors, Is.Not.Empty, "Should contain error messages");
                Assert.That(result.Errors.Any(e =>
                    e.Code == "DuplicateUserName" ||
                    e.Code == "DuplicateEmail"),
                    Is.True, "Should contain duplicate user/email error");
            });
        }

        [Test]
        public async Task SignInAsync_ValidCredentials_CreatesAccessAndRefreshTokens()
        {
            // Arrange
            var user = new ApplicationUser
            {
                Email = "test@example.com",
                UserName = "test@example.com",
                FirstName = "Test",
                LastName = "User"
            };
            await userManager.CreateAsync(user, "Password123!");

            var signInDto = new SignInDTO
            {
                Email = "test@example.com",
                Password = "Password123!"
            };

            var mockRefreshToken = new RefreshToken
            {
                Token = "test-refresh-token",
                JwtId = "test-jwt-id",
                UserId = user.Id,
                CreationDate = DateTime.UtcNow,
                ExpiryDate = DateTime.UtcNow.AddDays(7),
                Invalidated = false
            };

            // Mock the token service to simulate generating both tokens
            tokenService.Reset();
            tokenService.Setup(ts => ts.GenerateTokensAsync(It.IsAny<ApplicationUser>()))
                .ReturnsAsync((ApplicationUser u) =>
                {
                    // Simulate creating a refresh token by adding it to the database
                    if (context.RefreshTokens != null)
                    {
                        context.RefreshTokens.Add(mockRefreshToken);
                        context.SaveChanges();
                    }

                    return new AuthenticationResult
                    {
                        Token = "test-access-token",
                        Success = true
                    };
                });

            // Act
            var result = await accountRepository.SignInAsync(signInDto);

            // Assert
            Assert.Multiple(() =>
            {
                // Check authentication result
                Assert.That(result.Success, Is.True, "Authentication should succeed");
                Assert.That(result.Token, Is.Not.Null.Or.Empty, "Access token should not be null or empty");
          
                // Verify token service was called with the right user
                tokenService.Verify(ts => ts.GenerateTokensAsync(
                    It.Is<ApplicationUser>(u => u.Id == user.Id)),
                    Times.Once);

                // Check that a refresh token was actually added to the database
                var storedToken = context.RefreshTokens?.FirstOrDefault(rt => rt.UserId == user.Id);
                Assert.That(storedToken, Is.Not.Null, "Refresh token should be saved in the database");
                Assert.That(storedToken?.Token, Is.EqualTo(mockRefreshToken.Token), "Stored token should match the generated token");
                Assert.That(storedToken?.UserId, Is.EqualTo(user.Id), "Token should be associated with the correct user");
                Assert.That(storedToken?.Invalidated, Is.False, "Token should not be invalidated");
            });
        }

        [Test]
        public async Task RefreshTokenAsync_ValidToken_UpdatesDatabaseAndReturnsNewTokens()
        {
            // Arrange
            var user = new ApplicationUser
            {
                Email = "test@example.com",
                UserName = "test@example.com",
                FirstName = "Test",
                LastName = "User"
            };
            await userManager.CreateAsync(user, "Password123!");

            // Create an initial JWT ID
            var initialJwtId = Guid.NewGuid().ToString();

            // Create an initial refresh token in the database
            var initialRefreshToken = new RefreshToken
            {
                Token = "initial-refresh-token",
                JwtId = initialJwtId,
                UserId = user.Id,
                CreationDate = DateTime.UtcNow.AddHours(-1),
                ExpiryDate = DateTime.UtcNow.AddDays(6),
                Invalidated = false
            };

            // Add the initial refresh token to the database
            await context.RefreshTokens!.AddAsync(initialRefreshToken);
            await context.SaveChangesAsync();

            // Mock the token retrieval from expired token
            var claimsPrincipal = new ClaimsPrincipal(new ClaimsIdentity(new Claim[]
            {
                new Claim(ClaimTypes.NameIdentifier, user.Id),
                new Claim(JwtRegisteredClaimNames.Jti, initialJwtId)
            }));

            var mockNewRefreshToken = new RefreshToken
            {
                Token = "new-refresh-token",
                JwtId = "new-jwt-id",
                UserId = user.Id,
                CreationDate = DateTime.UtcNow,
                ExpiryDate = DateTime.UtcNow.AddDays(7),
                Invalidated = false
            };

            // Set up token service mock
            tokenService.Reset();
            tokenService.Setup(ts => ts.GetPrincipalFromExpiredToken("valid-expired-token"))
                .Returns(claimsPrincipal);

            tokenService.Setup(ts => ts.RefreshTokenAsync("valid-expired-token"))
                .ReturnsAsync(() =>
                {
                    // Simulate creating a new refresh token by adding it to the database
                    // and marking the old one as used
                    if (context.RefreshTokens != null)
                    {
                        // Mark original token as invalidated
                        var token = context.RefreshTokens.Find(initialRefreshToken.Id);
                        if (token != null)
                        {
                            token.Invalidated = true;
                            context.RefreshTokens.Update(token);
                        }

                        // Add new refresh token
                        context.RefreshTokens.Add(mockNewRefreshToken);
                        context.SaveChanges();
                    }

                    return new AuthenticationResult
                    {
                        Token = "new-access-token",
                        Success = true
                    };
                });

            var refreshTokenDTO = new RefreshTokenDTO
            {
                ExpiredToken = "valid-expired-token"
            };

            // Act
            var result = await accountRepository.RefreshTokenAsync(refreshTokenDTO);

            // Assert
            Assert.Multiple(() =>
            {
                // Check authentication result
                Assert.That(result.Success, Is.True, "Token refresh should succeed");
                Assert.That(result.Token, Is.EqualTo("new-access-token"), "New access token should be returned");
             
                // Verify token service was called
                tokenService.Verify(ts => ts.RefreshTokenAsync("valid-expired-token"), Times.Once);

                // Check that the initial token was invalidated
                var oldToken = context.RefreshTokens?.Find(initialRefreshToken.Id);
                Assert.That(oldToken?.Invalidated, Is.True, "Old token should be invalidated");

                // Check that a new refresh token was added to the database
                var newToken = context.RefreshTokens?.FirstOrDefault(rt => rt.Token == mockNewRefreshToken.Token);
                Assert.That(newToken, Is.Not.Null, "New refresh token should be in the database");
                Assert.That(newToken?.UserId, Is.EqualTo(user.Id), "New token should be associated with the same user");
                Assert.That(newToken?.Invalidated, Is.False, "New token should not be invalidated");
            });
        }


        private UserManager<ApplicationUser> GetUserManager(ApplicationDbContext context)
        {
            var store = new UserStore<ApplicationUser>(context);
            var options = new IdentityOptions();

            options.Password.RequireDigit = true;
            options.Password.RequireLowercase = true;
            options.Password.RequireUppercase = true;
            options.Password.RequireNonAlphanumeric = true;
            options.Password.RequiredLength = 8;

            var userValidators = new List<IUserValidator<ApplicationUser>>
            {
                new UserValidator<ApplicationUser>()
            };

            var passwordValidators = new List<IPasswordValidator<ApplicationUser>>
            {
                new PasswordValidator<ApplicationUser>()
            };

            return new UserManager<ApplicationUser>(
                store,
                new OptionsWrapper<IdentityOptions>(options),
                new PasswordHasher<ApplicationUser>(),
                userValidators,
                passwordValidators,
                new UpperInvariantLookupNormalizer(),
                new IdentityErrorDescriber(),
                new ServiceCollection().BuildServiceProvider(), // Replace null with a valid IServiceProvider
                NullLogger<UserManager<ApplicationUser>>.Instance
            );
        }

        private RoleManager<IdentityRole> GetRoleManager(ApplicationDbContext context)
        {
            var store = new RoleStore<IdentityRole>(context);
            return new RoleManager<IdentityRole>(
                store,
                new List<IRoleValidator<IdentityRole>>(),
                new UpperInvariantLookupNormalizer(),
                new IdentityErrorDescriber(),
                NullLogger<RoleManager<IdentityRole>>.Instance
            );
        }
        private SignInManager<ApplicationUser> GetSignInManager(ApplicationDbContext context)
        {

            var userManager = GetUserManager(context);

            // Need to create mocks for the dependencies
            var contextAccessorMock = new Mock<IHttpContextAccessor>();
            var userPrincipalFactoryMock = new Mock<IUserClaimsPrincipalFactory<ApplicationUser>>();

            userPrincipalFactoryMock
                .Setup(upf => upf.CreateAsync(It.IsAny<ApplicationUser>()))
                .ReturnsAsync((ApplicationUser user) => {
                    // Create claims for the user
                    var claims = new List<Claim>
                    {
                        new Claim(ClaimTypes.Name, user.UserName),
                        new Claim(ClaimTypes.Email, user.Email),
                        new Claim(ClaimTypes.NameIdentifier, user.Id)
                    };

                    // Create the identity and principal
                    var identity = new ClaimsIdentity(claims, "Test");
                    var principal = new ClaimsPrincipal(identity);

                    return principal;
                });

            // Create the SignInManager with all required dependencies
            return new SignInManager<ApplicationUser>(
                userManager,
                contextAccessorMock.Object,
                userPrincipalFactoryMock.Object,
                new OptionsWrapper<IdentityOptions>(new IdentityOptions()),
                NullLogger<SignInManager<ApplicationUser>>.Instance,
                new Mock<IAuthenticationSchemeProvider>().Object,
                new Mock<IUserConfirmation<ApplicationUser>>().Object
            );
        }
    }
}<|MERGE_RESOLUTION|>--- conflicted
+++ resolved
@@ -20,13 +20,9 @@
 using AutoMapper;
 using Moq;
 using Microsoft.Extensions.Options;
-<<<<<<< HEAD
 using API.Services;
 using Microsoft.AspNetCore.Authentication;
 using Microsoft.AspNetCore.Http;
-=======
-using Microsoft.Extensions.DependencyInjection;
->>>>>>> 14434715
 namespace API.Test
 {
     [TestFixture]
@@ -149,7 +145,6 @@
             // Act
             var result = await accountRepository.RefreshTokenAsync(refreshTokenDTO);
 
-<<<<<<< HEAD
             // Assert
             Assert.Multiple(() =>
             {
@@ -161,13 +156,6 @@
             // Verify - Ensure token service was called with the right parameter
             tokenService.Verify(ts => ts.RefreshTokenAsync("invalidToken"), Times.Once);
 
-=======
-            Assert.Multiple(() =>
-            {
-                Assert.That(result.Errors, Is.Not.Null.And.Not.Empty, "Errors should not be null or empty");
-                Assert.That(result.Errors.First(), Is.EqualTo("Invalid Token"));
-            });
->>>>>>> 14434715
         }
         [Test]
         public async Task RefreshTokenAsync_ValidToken_ReturnsNewToken()
